--- conflicted
+++ resolved
@@ -3,127 +3,14 @@
 import logging
 
 from dotenv import load_dotenv
-<<<<<<< HEAD
 from flask import Flask, current_app
-=======
-from flask import Flask, jsonify, request, send_from_directory
 from flask_cors import CORS
-from werkzeug.utils import secure_filename
->>>>>>> 77fc1dcb
 
 from config import Config, DevelopmentConfig, TestingConfig, ProductionConfig
 from utils.session_helpers import cleanup_expired_sessions
 
 
-<<<<<<< HEAD
 def create_app(config_class=Config):
-=======
-# Configuration
-load_dotenv()
-
-SESSIONS_DIR = os.getenv("SESSIONS_DIR")
-ALLOWED_VIEWS = ["front", "back", "left", "right"]
-SESSION_EXPIRE_REMOVE_SECONDS = int(os.getenv('SESSION_EXPIRE_REMOVE_TIME', 3600))
-SESSION_CLEANUP_INTERVAL_SECONDS = int(os.getenv('SESSION_EXPIRE_SLEEP_TIME', 300))
-
-app = Flask(__name__)
-CORS(app, origins=["http://localhost:4200"])
-
-
-# Helper functions
-def _create_session_directories(session_path: str) -> None:
-    """Creates the necessary directories for a new session"""
-    os.makedirs(session_path, exist_ok=True)
-    os.makedirs(os.path.join(session_path, "uploads"), exist_ok=True)
-    os.makedirs(os.path.join(session_path, "models"), exist_ok=True)
-    print(f"INFO: Created session directories for {session_path}")
-
-
-def _write_session_info(session_path: str, session_id: str) -> None:
-    """Writes session metadata to an info.txt file"""
-    info_path = os.path.join(session_path, "info.txt")
-    with open(info_path, "w") as f:
-        f.write(f"session_id: {session_id}\n")
-        f.write(f"created_at: {datetime.now(timezone.utc).isoformat()}\n")
-    print(f"INFO: Wrote info.txt for session {session_id}")
-
-
-def _save_and_get_image_paths(session_id: str, request_files: dict) -> dict:
-    """Saves uploaded images for a given session and returns a dictionary of saved image paths"""
-    image_paths = {}
-    session_upload_dir = os.path.join(SESSIONS_DIR, session_id, "uploads")
-
-    if not os.path.exists(session_upload_dir):
-        print(f"ERROR: Upload directory not found for session {session_id}: {session_upload_dir}")
-        return {}
-
-    for view in ALLOWED_VIEWS:
-        file_key = f"{view}_image"
-
-        if file_key in request_files and request_files[file_key].filename != "":
-            image = request_files[file_key]
-            safe_filename = secure_filename(image.filename)
-            image_file_path = os.path.join(session_upload_dir, safe_filename)
-            image.save(image_file_path)
-            image_paths[view] = image_file_path
-            print(f"INFO: Saved {view} image to {image_file_path}")
-        else:
-            print(f"INFO: No {view} image provided for session {session_id}")
-
-    return image_paths
-
-
-def cleanup_expired_sessions() -> None:
-    """Periodically removes session directories that have expired based on their creation timestamp"""
-    while True:
-        now = datetime.now(timezone.utc)
-        if not os.path.exists(SESSIONS_DIR):
-            print(f"WARNING: Sessions directory not found: {SESSIONS_DIR}")
-            time.sleep(SESSION_CLEANUP_INTERVAL_SECONDS)
-            continue
-
-        for session_id in os.listdir(SESSIONS_DIR):
-            session_path = os.path.join(SESSIONS_DIR, session_id)
-            info_path = os.path.join(session_path, "info.txt")
-
-            if not os.path.isdir(session_path) or not os.path.exists(info_path):
-                print(f"INFO: Skipping non-session directory or missing info.txt: {session_path}")
-                continue
-
-            try:
-                created_at = None
-                with open(info_path, "r") as f:
-                    for line in f:
-                        if line.startswith("created_at:"):
-                            created_at_str = line.split("created_at:")[1].strip()
-                            created_at = datetime.fromisoformat(created_at_str)
-                            break
-                
-                if created_at:
-                    age = (now - created_at).total_seconds()
-                    if age > SESSION_EXPIRE_REMOVE_SECONDS:
-                        shutil.rmtree(session_path)
-                        print(f"INFO: Deleted expired session: {session_id} (age: {age:.0f}s)")
-                else:
-                    print(f"WARNING: Could not find 'created_at' in info.txt for session: {session_id}. Skipping cleanup.")
-
-            except Exception as e:
-                print(f"ERROR: Failed to check/delete session {session_id}: {e}")
-        
-        time.sleep(SESSION_CLEANUP_INTERVAL_SECONDS)
-
-
-def start_cleanup_thread() -> None:
-    """Starts the session cleanup process in a separate daemon thread"""
-    cleanup_thread = threading.Thread(target=cleanup_expired_sessions, daemon=True)
-    cleanup_thread.start()
-    print("INFO: Started background session cleanup thread.")
-
-
-# API endpoints
-@app.route("/api/generate_session_id", methods=["GET"])
-def generate_session_id_endpoint():
->>>>>>> 77fc1dcb
     """
     Creates and configures the Flask application instance
     """
@@ -131,6 +18,8 @@
 
     app = Flask(__name__)
     app.config.from_object(config_class)
+
+    CORS(app, origins=["http://localhost:4200"]) # TODO
 
     logging.basicConfig(level=logging.INFO)
 
