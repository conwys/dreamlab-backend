--- conflicted
+++ resolved
@@ -1,12 +1,3 @@
-<<<<<<< HEAD
-from hunyuan_service import call_hunyuan_shape_generation_api, save_generated_model
-from flask import Flask, jsonify, request, send_from_directory
-from flask_cors import CORS
-from werkzeug.utils import secure_filename
-from dotenv import load_dotenv
-import uuid
-=======
->>>>>>> 89cd2491
 import os
 import shutil
 import threading
@@ -16,6 +7,7 @@
 
 from dotenv import load_dotenv
 from flask import Flask, jsonify, request, send_from_directory
+from flask_cors import CORS
 from werkzeug.utils import secure_filename
 
 from hunyuan_service import call_hunyuan_shape_generation_api, save_generated_model
